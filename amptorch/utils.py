import sys
import copy
import time
import os
import pickle
from collections import defaultdict, OrderedDict
import shutil
import numpy as np
from ase import io
from ase.db import connect


def hash_images(images, Gs, log=None, ordered=False):
    """ Converts input images -- which may be a list, a trajectory file, or
    a database -- into a dictionary indexed by their hashes.

    Returns this dictionary. If ordered is True, returns an OrderedDict. When
    duplicate images are encountered (based on encountering an identical hash),
    a warning is written to the logfile. The number of duplicates of each image
    can be accessed by examinging dict_images.metadata['duplicates'], where
    dict_images is the returned dictionary.
    """
    if log is None:
        log = Logger(None)
    if images is None:
        return
    elif hasattr(images, "keys"):
        log(" %i unique images after hashing." % len(images))
        return images  # Apparently already hashed.
    else:
        # Need to be hashed, and possibly read from file.
        if isinstance(images, str):
            log("Attempting to read images from file %s." % images)
            extension = os.path.splitext(images)[1]
            from ase import io

            if extension == ".traj":
                images = io.Trajectory(images, "r")
            elif extension == ".db":
                images = [row.toatoms() for row in connect(images, "db").select(None)]

        # images converted to dictionary form; key is hash of image.
        log("Hashing images...", tic="hash")
        dict_images = MetaDict()
        dict_images.metadata["duplicates"] = {}
        dup = dict_images.metadata["duplicates"]
        if ordered is True:
            from collections import OrderedDict

            dict_images = OrderedDict()
        for image in images:
            hash = get_hash(image, Gs)
            if hash in dict_images.keys():
                log(
                    "Warning: Duplicate image (based on identical hash)."
                    " Was this expected? Hash: %s" % hash
                )
                if hash in dup.keys():
                    dup[hash] += 1
                else:
                    dup[hash] = 2
            dict_images[hash] = image
        log(" %i unique images after hashing." % len(dict_images))
        log("...hashing completed.", toc="hash")
        return dict_images


def calculate_fingerprints_range(fp, images):
    """Calculates the range for the fingerprints corresponding to images,
    stored in fp. fp is a fingerprints object with the fingerprints data
    stored in a dictionary-like object at fp.fingerprints. (Typically this
    is a .utilties.Data structure.) images is a hashed dictionary of atoms
    for which to consider the range.

    In image-centered mode, returns an array of (min, max) values for each
    fingerprint. In atom-centered mode, returns a dictionary of such
    arrays, one per element.
    """
    if fp.parameters.mode == "image-centered":
        raise NotImplementedError()
    elif fp.parameters.mode == "atom-centered":
        fprange = {}
        for hash in images.keys():
            imagefingerprints = fp.fingerprints[hash]
            for element, fingerprint in imagefingerprints:
                if element not in fprange:
                    fprange[element] = [[_, _] for _ in fingerprint]
                else:
                    assert len(fprange[element]) == len(fingerprint)
                    for i, ridge in enumerate(fingerprint):
                        if ridge < fprange[element][i][0]:
                            fprange[element][i][0] = ridge
                        elif ridge > fprange[element][i][1]:
                            fprange[element][i][1] = ridge
    for key, value in fprange.items():
        fprange[key] = value
    return fprange


def make_params_file(
    elements, etas, rs_s, g4_eta=4, cutoff=6.5, g4_zeta=[1.0, 4.0], g4_gamma=[1, -1]
    ):
    """
    makes a params file for simple_NN. This is the file containing
    the descriptors. This function makes g2 descriptos for the eta
    and rs values that are input, and g4 descriptors that are log
    spaced between 10 ** -5 and 10 ** -1. The number of these
    that are made is controlled by the `n_g4_eta` variable
    Parameters:
        elements (list):
            a list of elements for which you'd like to make params
            files for
        etas (list):
            the eta values you'd like to use for the descriptors
        rs_s (list):
            a list corresponding to `etas` that contains the rs
            values for each descriptor
        g4_eta (int or list):
            the number of g4 descriptors you'd like to use. if a
            list is passed in the values of the list will be used
            as eta values
        cutoff (float):
            the distance in angstroms at which you'd like to cut
            off the descriptors
    returns:
        None
    """
    if len(etas) != len(rs_s):
        raise ValueError('the length of the etas list must be equal to the'
                         'length of the rs_s list')
    if type(g4_eta) == int:
        g4_eta = np.logspace(-4, -1, num=g4_eta)
    for element in elements:
        with open("params_{}".format(element), "w") as f:
            # G2
            """
            for species in range(1, len(elements) + 1):
                for eta, Rs in zip(etas, rs_s):
                    f.write(
                        "2 {} 0 {} {} {} 0.0\n".format(
                            species, cutoff, eta, Rs
                        )
                    )
            """
            for eta, Rs in zip(etas, rs_s):
                for species in range(1, len(elements) + 1):
                    f.write(
                        "2 {} 0 {} {} {} 0.0\n".format(
                            #species, cutoff, np.round(eta, 6), Rs
                            species, cutoff, eta, Rs
                        )
                    )

            # G4
            for eta in g4_eta:
                for zeta in g4_zeta:
                    for lamda in g4_gamma:
                        for i in range(1, len(elements) + 1):
                            for j in range(i, len(elements) + 1):
                                f.write(
                                    "4 {} {} {} {} {} {}\n".format(
                                        i, j, cutoff, eta, zeta, lamda
                                    )
                                )


def reorganize_simple_nn_derivative(image, dx_dict):
    """
    reorganizes the fingerprint derivatives from simplen_nn into
    amp format
    Parameters:
        image (ASE atoms object):
            the atoms object used to make the finerprint
        dx_dict (dict):
            a dictionary of the fingerprint derivatives from simple_nn
    """
    # TODO check for bugs
    d = OrderedDict()
    sym_dict = OrderedDict()
    syms = image.get_chemical_symbols()
    for sym in syms:
        sym_dict[sym] = []
    for i, sym in enumerate(syms):
        sym_dict[sym].append(i)
    # the structure is:
    # [elements][atom i][symetry function #][atom j][derivitive in direction]
    for element, full_arr in dx_dict.items():
        for i, arr_t in enumerate(full_arr):
            true_i = sym_dict[element][i]
            for sf in arr_t:
                for j, dir_arr in enumerate(sf):
                    for k, derivative in enumerate(dir_arr):
                        if (true_i, element, j, syms[j], k) not in d:
                            d[(true_i, element, j, syms[j], k)] = []
                        d[(true_i, element, j, syms[j], k)].append(derivative)
    zero_keys = []
    for key, derivatives in d.items():
        zero_check = [a == 0 for a in derivatives]
        if zero_check == [True] * len(derivatives):
            zero_keys.append(key)
    for key in zero_keys:
        del d[key]
    d = OrderedDict(d)
    return d


def reorganize_simple_nn_fp(image, x_dict):
    """
    reorganizes the fingerprints from simplen_nn into
    amp format
    Parameters:
        image (ASE atoms object):
            the atoms object used to make the finerprint
        x_dict (dict):
            a dictionary of the fingerprints from simple_nn
    """
    # TODO check for bugs
    # the structure is:
    # [elements][atom i][symetry function #][fp]
    fp_l = []
    sym_dict = OrderedDict()
    syms = image.get_chemical_symbols()
    for sym in syms:
        sym_dict[sym] = []
    for i, sym in enumerate(syms):
        sym_dict[sym].append(i)
<<<<<<< HEAD
    """
    for element, full_arr in x_dict.items():
        for i, fp in enumerate(full_arr):
            true_i = sym_dict[element][i]
            fp_l.append((element, list(fp)))
    """
=======
>>>>>>> 09a046fa
    for i, sym in enumerate(syms):
        simple_nn_index = sym_dict[sym].index(i)
        fp = x_dict[sym][simple_nn_index]
        fp_l.append((sym, list(fp)))
    return fp_l


def get_hash(atoms, Gs):
    import hashlib

    """Creates a unique signature for a particular ASE atoms object.
    This is used to check whether an image has been seen before. This is just
    an md5 hash of a string representation of the atoms object and symmetry
    functions.
    Parameters
    ----------
    atoms : ASE dict
        ASE atoms object.
    Returns
    -------
        Hash string key of 'atoms'.
    """
    gs_values = list(Gs.values())
    string = str(atoms.pbc)
    try:
        flattened_cell = atoms.cell.array.flatten()
    except AttributeError:  # older ASE
        flattened_cell = atoms.cell.flatten()
    for number in flattened_cell:
        string += "%.15f" % number
    for number in atoms.get_atomic_numbers():
        string += "%3d" % number
    for number in atoms.get_positions().flatten():
        string += "%.15f" % number
    for number in gs_values[0]:
        string += "%.15f" % number
    for number in gs_values[1]:
        string += "%.15f" % number
    for number in gs_values[2]:
        string += "%.15f" % number
    for number in gs_values[3]:
        string += "%.15f" % number
    for number in gs_values[4]:
        string += "%.15f" % number
    string += "%.15f" % gs_values[5]

    md5 = hashlib.md5(string.encode("utf-8"))
    hash = md5.hexdigest()
    return hash


def factorize_data(traj, Gs):
    new_traj = []
    if os.path.isdir("amp-data-fingerprint-primes.ampdb/"):
        for image in traj:
            hash = get_hash(image, Gs)
            if os.path.isfile(
                "amp-data-fingerprint-primes.ampdb/loose/" + hash
            ) and os.path.isfile("amp-data-fingerprints.ampdb/loose/" + hash):
                pass
            else:
                new_traj.append(image)
    else:
        new_traj = traj
    return new_traj


def convert_simple_nn_fps(traj, Gs, delete_old=True):
    from multiprocessing import Pool, cpu_count

    # make the directories
    if not os.path.isdir("./amp-data-fingerprints.ampdb"):
        os.mkdir("./amp-data-fingerprints.ampdb")
    if not os.path.isdir("./amp-data-fingerprints.ampdb/loose"):
        os.mkdir("./amp-data-fingerprints.ampdb/loose")
    if not os.path.isdir("./amp-data-fingerprint-primes.ampdb"):
        os.mkdir("./amp-data-fingerprint-primes.ampdb")
    if not os.path.isdir("./amp-data-fingerprint-primes.ampdb/loose"):
        os.mkdir("amp-data-fingerprint-primes.ampdb/loose")
    # perform the reorganization
    l_trajs = list(enumerate(traj))
    if len(traj) > 1:
        with Pool(cpu_count()) as p:
            l_trajs = [image + (Gs,) for image in l_trajs]
            p.map(reorganize, l_trajs)
    else:
        image = (0, traj[0], Gs)
        reorganize(image)
    if delete_old:
        os.rmdir("./data")


def reorganize(inp, delete_old=True):
    i, image, Gs = inp
    pic = pickle.load(open("./data/data{}.pickle".format(i + 1), "rb"))
    im_hash = get_hash(image, Gs)
    x_list = reorganize_simple_nn_fp(image, pic["x"])
    pickle.dump(x_list, open("./amp-data-fingerprints.ampdb/loose/" + im_hash, "wb"))
    del x_list  # free up memory just in case
    x_der_dict = reorganize_simple_nn_derivative(image, pic["dx"])
    pickle.dump(
        x_der_dict, open("./amp-data-fingerprint-primes.ampdb/loose/" + im_hash, "wb")
    )
    del x_der_dict  # free up memory just in case
    if delete_old:  # in case disk space is an issue
        os.remove("./data/data{}.pickle".format(i + 1))


class DummySimple_nn(object):
    """
    a dummy class to fool the simple_nn descriptor class into
    thinking it's attached to a simple_nn instance
    """

    def __init__(self, atom_types):
        self.inputs = {
            "generate_features": True,
            "preprocess": False,
            "train_model": True,
            "atom_types": atom_types,
        }
        self.logfile = open("simple_nn_log", "w")


def make_simple_nn_fps(traj, Gs, clean_up_directory=True, elements="all"):
    """
    generates descriptors using simple_nn. The files are stored in the
    ./data folder. These descriptors will be in the simple_nn form and
    not immediately useful for other programs
    Parameters:
        traj (list of ASE atoms objects):
            a list of the atoms you'd like to make descriptors for
        descriptors (tuple):
            a tuple containing (g2_etas, g2_rs_s, g4_etas, cutoff, g4_zetas, g4_gammas)
        clean_up_directory (bool):
            if set to True, the input files made by simple_nn will
            be deleted
    returns:
        None
    """
    # handle inputs
    if type(traj) != list:
        traj = [traj]

    G = copy.deepcopy(Gs)
    traj = factorize_data(traj, G)
    calculated = False
    if len(traj) > 0:
        from simple_nn.features.symmetry_function import Symmetry_function

        # order descriptors for simple_nn
        cutoff = G["cutoff"]
        G["G2_etas"] = [a / cutoff**2 for a in G["G2_etas"]]
        G["G4_etas"] = [a / cutoff**2 for a in G["G4_etas"]]
        descriptors = (
            G["G2_etas"],
            G["G2_rs_s"],
            G["G4_etas"],
            G["cutoff"],
            G["G4_zetas"],
            G["G4_gammas"],
        )
        # clean up any previous runs
        if os.path.isdir("./data"):
            shutil.rmtree("./data")

        # set up the input files
        io.write("simple_nn_input_traj.traj", traj)
        with open("str_list", "w") as f:
            # simple_nn requires this file
            f.write("simple_nn_input_traj.traj :")

        if elements == "all":
            atom_types = []
            # TODO rewrite this
            for image in traj:
                atom_types += image.get_chemical_symbols()
                atom_types = list(set(atom_types))
        else:
            atom_types = elements

        make_params_file(atom_types, *descriptors)

        # build the descriptor object
        descriptor = Symmetry_function()
        params = {a: "params_{}".format(a) for a in atom_types}

        descriptor.inputs = {
            "params": params,
            "refdata_format": "traj",
            "compress_outcar": False,
            "data_per_tfrecord": 150,
            "valid_rate": 0.1,
            "remain_pickle": False,
            "continue": False,
            "add_atom_idx": True,
            "num_parallel_calls": 5,
            "atomic_weights": {"type": None, "params": {}},
            "weight_modifier": {"type": None, "params": {}},
            "scale_type": "minmax",
            "scale_scale": 1.0,
            "scale_rho": None,
        }
        dummy_class = DummySimple_nn(atom_types=atom_types)
        descriptor.parent = dummy_class

        # generate the descriptors
        descriptor.generate()
        if clean_up_directory:
            # clean the folder of all the junk
            files = [
                "simple_nn_input_traj.traj",
                "str_list",
                "pickle_list",
                "simple_nn_log",
            ]
            files += list(params.values())
            for file in files:
                os.remove(file)
        calculated = True
    return traj, calculated


def make_amp_descriptors_simple_nn(traj, Gs, elements):
    """
    uses simple_nn to make descriptors in the amp format.
    Only creates the same symmetry functions for each element
    for now.
    """
    traj, calculated = make_simple_nn_fps(traj, Gs, elements=elements, clean_up_directory=True)
    if calculated:
        convert_simple_nn_fps(traj, Gs, delete_old=True)


class Logger:
    """Logger that can also deliver timing information.
    Parameters
    ----------
    file : str
        File object or path to the file to write to.  Or set to None for
        a logger that does nothing.
    """

    def __init__(self, file):
        if file is None:
            self.file = None
            return
        if isinstance(file, str):
            self.filename = file
            file = open(file, "a")
        self.file = file
        self.tics = {}

    def tic(self, label=None):
        """Start a timer.

        Parameters
        ----------
        label : str
            Label for managing multiple timers.
        """
        if self.file is None:
            return
        if label:
            self.tics[label] = time.time()
        else:
            self._tic = time.time()

    def __call__(self, message, toc=None, tic=False):
        """Writes message to the log file.

        Parameters
        ---------
        message : str
            Message to be written.
        toc : bool or str
            If toc=True or toc=label, it will append timing information in
            minutes to the timer.
        tic : bool or str
            If tic=True or tic=label, will start the generic timer or a timer
            associated with label. Equivalent to self.tic(label).
        """
        if self.file is None:
            return
        dt = ""
        if toc:
            if toc is True:
                tic = self._tic
            else:
                tic = self.tics[toc]
            dt = (time.time() - tic) / 60.0
            dt = " %.1f min." % dt
        if self.file.closed:
            self.file = open(self.filename, "a")
        self.file.write(message + dt + "\n")
        self.file.flush()
        if tic:
            if tic is True:
                self.tic()
            else:
                self.tic(label=tic)


class MetaDict(dict):
    """Dictionary that can also store metadata. Useful for iamges dictionary
    so that images can still be iterated by keys.
    """

    metadata = {}


def make_force_header(log):
    header = "%5s %24s %12s %12s %12s"
    log(header % ("Epoch", "Time", "Loss", "EnergyRMSE", "ForceRMSE"))
    log(header % ("=" * 5, "=" * 24, "=" * 12, "=" * 12, "=" * 12))


def make_energy_header(log):
    header = "%5s %24s %12s %7s"
    log(header % ("Epoch", "Time", "Loss", "EnergyRMSE"))
    log(header % ("=" * 5, "=" * 24, "=" * 12, "=" * 12))


def make_val_force_header(log):
    header = "%5s %24s %12s %12s %12s %7s"
    log(header % ("Epoch", "Time", "Loss", "EnergyRMSE", "ForceRMSE", "Phase"))
    log(header % ("=" * 5, "=" * 24, "=" * 12, "=" * 12, "=" * 12, "=" * 7))


def make_val_energy_header(log):
    header = "%5s %24s %12s %12s %7s"
    log(header % ("Epoch", "Time", "Loss", "EnergyRMSE", "Phase"))
    log(header % ("=" * 5, "=" * 24, "=" * 12, "=" * 12, "=" * 7))


def log_force_results(log, epoch, now, loss, energy_rmse, force_rmse, phase):
    if type(loss) is str:
        log(
            "%5i %19s %12s %12.4e %12.4e %7s"
            % (epoch, now, loss, energy_rmse, force_rmse, phase)
        )
    else:
        log(
                   "%5i %19s %12.4e %12.4e %12.4e %7s"
                    % (epoch, now, loss, energy_rmse, force_rmse, phase)
                )
def log_energy_results(log, epoch, now, loss, energy_rmse, phase):
    if type(loss) is str:
        log("%5i %19s %12s %12.4e %7s" % (epoch, now, loss, energy_rmse, phase))
    else:
        log("%5i %19s %12.4e %12.4e %7s" % (epoch, now, loss, energy_rmse, phase))<|MERGE_RESOLUTION|>--- conflicted
+++ resolved
@@ -133,15 +133,6 @@
     for element in elements:
         with open("params_{}".format(element), "w") as f:
             # G2
-            """
-            for species in range(1, len(elements) + 1):
-                for eta, Rs in zip(etas, rs_s):
-                    f.write(
-                        "2 {} 0 {} {} {} 0.0\n".format(
-                            species, cutoff, eta, Rs
-                        )
-                    )
-            """
             for eta, Rs in zip(etas, rs_s):
                 for species in range(1, len(elements) + 1):
                     f.write(
@@ -224,15 +215,6 @@
         sym_dict[sym] = []
     for i, sym in enumerate(syms):
         sym_dict[sym].append(i)
-<<<<<<< HEAD
-    """
-    for element, full_arr in x_dict.items():
-        for i, fp in enumerate(full_arr):
-            true_i = sym_dict[element][i]
-            fp_l.append((element, list(fp)))
-    """
-=======
->>>>>>> 09a046fa
     for i, sym in enumerate(syms):
         simple_nn_index = sym_dict[sym].index(i)
         fp = x_dict[sym][simple_nn_index]
